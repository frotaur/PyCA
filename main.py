--- conflicted
+++ resolved
@@ -6,7 +6,6 @@
 import pygame
 from Camera import Camera
 from Automaton import *
-import cv2 
 from utils import launch_video, add_frame, save_image
 pygame.init()
 W,H =600,300 # Width and height of the window
@@ -17,22 +16,19 @@
 running = True
 camera = Camera(W,H)
 
+random = True
 # Define here the automaton. Should be a subclass of Automaton, and implement 'draw()' and 'step()'.
 # draw() should update the (3,H,W) tensor self._worldmap, for the visualization
+#################   MULTICOLOR OUTER TOTALISTIC   ##################
+r = 3
+k = 3
 
-<<<<<<< HEAD
+auto = GeneralCA1D((H,W),wolfram_num=1203,r=r,k=k,random=random) 
+################################################################
 
-# init_state = torch.randint_like(init_state,0,2)
-
-auto = CA1D((H,W),wolfram_num=90,random=True) 
-=======
-init_state = torch.zeros((W),dtype=torch.int) # Initial state of the automaton
-init_state = torch.zeros_like(init_state)
-init_state[W//2]=1 
-init_state = torch.randint_like(init_state,0,2)# Uncomment to use a random initial state
-
-auto = CA1D((H,W),wolfram_num=54,init_state=init_state) 
->>>>>>> 7ec25bf2
+#################   ELEMENTARY CA   #################################
+# auto = CA1D((H,W),wolfram_num=90,random=True) 
+################################################################
 
 # Booleans for mouse events
 stopped=True
@@ -64,21 +60,9 @@
                     writer.release()
             if(event.key == pygame.K_p):
                 save_image(auto.worldmap)
-<<<<<<< HEAD
     
-        auto.process_event(event) # Process the event in the automaton
+        auto.process_event(event,camera) # Process the event in the automaton
 
-=======
-            if(event.key == pygame.K_DELETE):
-                # ONLY WORKS WITH CA1D ! REMOVE/add reset method to use with other automata
-                auto.reset(init_state=init_state) 
-                auto.draw()
-            if(event.key == pygame.K_n):
-                # Picks a random rule
-                rule = torch.randint(0,256,(1,)).item()
-                auto.change_num(rule)
-                print('rule : ', rule)
->>>>>>> 7ec25bf2
 
     if(not stopped):
         auto.step() # step the automaton
