"""
    Baricelli automata, both 1D and 2D.
"""
from ..Automaton import Automaton
import torch
# from colorsys import hsv_to_rgb
from matplotlib.colors import hsv_to_rgb
import pygame


class Baricelli1D(Automaton):
    """
        Baricelli model in 1D. 
    """

    def __init__(self, size, n_species : int=6, reprod_collision=False):
        """
            Params:
            size : 2-uple (H,W)
                Size of the spacetime
            n_species : int
                Allowed integers will be -n_species to n_species
            reprod_collision : bool
                If False, will not attempt to reproduce on an already lit pixel. 
                If True, attempting to reproduce on an already lit pixel will result in a collision and annihilation.
                In BOTH cases, two attempt at reproduction on the same cell result in collisions.
        """
        super().__init__(size)

        self.time=0
        self.speciesnum = n_species
        self.repcol = reprod_collision

        self.positions = torch.arange(self.w) # (W,), to not have to make it each time
        self.world = torch.randint(-n_species,n_species+1,(self.w,),dtype=torch.int)

    
    def step(self):
        """
            Makes one step of the automaton
        """
        new_world = torch.zeros_like(self.world) # (W,), copy of the world

        ## First, move
        tar_pos = ((self.positions+self.world)%self.w)[self.world!=0] # (N,), target positions of nonzero cells
        movers = self.world[self.world!=0] # (N,), species of movers
        move_mask, move_locs = self._move_collision(tar_pos) 

        new_world[move_locs] = movers[move_mask] # (W,), update the world with successful movers, others are dead

        ## Then reproduction
        # No repcol : no reproduction on already lit cells
        reprod_attempt = (self.world!=0) & (new_world!=0) # (W,), mask of cells that can attempt reproduction
        reprod_parent = new_world[reprod_attempt] # (N,), parent species

        rep_pos= (self.positions[reprod_attempt]+self.world[reprod_attempt]-new_world[reprod_attempt])%self.w # (N,), positions of reproduction

        rep_mask, rep_locs = self._move_collision(rep_pos) 

        reprod_parent = reprod_parent[rep_mask] # (N',), parent species of non-colliding reproducers

        reprod_success =(new_world[rep_locs]==0) | (new_world[rep_locs]==reprod_parent) # (N',) Success mask, if already empty or same species
        new_world[rep_locs[reprod_success]] = reprod_parent[reprod_success] # (W,), update the world with successful reproducers        
        
        if(self.repcol):
            new_world[rep_locs[~reprod_success]] = 0
    
        self.time+=1
        self.world = new_world


    def _move_collision(self, tar_pos):
        """
            Compute which particules are allowed to move/reproduce, according the possible tar_positions
            Params :
            tar_pos : (N,), tensor of the target positions of the particles

            returns : (N',), (N',) mask of successfull movers, and their target positions
        """
        can_move = torch.bincount(tar_pos,minlength=self.w)==1 # (W,) mask,  can_move[i] True is only one particle wants to go to position i

        success_mask = (can_move)[tar_pos] # (N',), mask of successful movers. success_mask[i] is True if mover number i (ordered) can move
        success_moves = tar_pos[success_mask] # (N',), indices of arrival of successful movers success_moves[i] is the position of mover i

        return success_mask, success_moves

    def get_color_world(self):
        """
            Return colorized sliced world

            Returns : (W,3) tensor of floats
        """
        colorize=torch.zeros((self.w,3),dtype=torch.float) # (W,3)

        colorize[:,0]=self.world/(self.speciesnum*2.)+.5
        colorize[:,1]=.7
        colorize[:,2]=.8 * torch.where(self.world==0,0,1)
        colorize=torch.tensor(hsv_to_rgb(colorize.numpy())) # (W,3)
        
        return colorize
    
    def reset(self):
        """
            Resets the automaton to the initial state.
        """
        self._worldmap = torch.zeros((3,self.h,self.w))
        self.time=0

        self.world = torch.randint(-self.speciesnum,self.speciesnum+1,(self.w,),dtype=torch.int)
        # self.world = torch.zeros_like(self.world)
        # self.world[self.w//2-5]=torch.randint(1,self.speciesnum+1,(1,)).item()
        # self.world[self.w//2+2]=-torch.randint(1,self.speciesnum+1,(1,)).item()

    def process_event(self, event, camera=None):
        """
        CANC -> resets the automaton
        DOWN -> makes one step
        """
        if(event.type == pygame.KEYDOWN):
            if(event.key == pygame.K_DELETE):
                # ONLY WORKS WITH CA1D ! REMOVE/add reset method to use with other automata
                self.reset() 
                self.draw()
            if(event.key == pygame.K_DOWN):
                self.step()

    def draw(self):
        """
            Draws the current state of the automaton, using arbitrary coloration which looks nice.
        """
        self._worldmap[:,self.time%self.h,:]=self.get_color_world().permute(1,0) # (3,W)



class Baricelli2D(Automaton):
    """
        Baricelli model in 2D. 
    """

    def __init__(self, size, n_species : int=6, reprod_collision=False, device='cpu'):
        """
            Params:
            size : 2-uple (H,W)
                Size of the spacetime
            n_species : int
                Allowed integer directions will be -n_species to n_species
            reprod_collision : bool
                If False, will not attempt to reproduce on an already lit pixel. 
                If True, attempting to reproduce on an already lit pixel will result in a collision and annihilation.
                In BOTH cases, two attempt at reproduction on the same cell result in collisions.
        """
        super().__init__(size)

        self.time=0
        self.speciesnum = n_species
        self.repcol = reprod_collision

        self.positions = torch.stack(torch.meshgrid(torch.arange(self.h),torch.arange(self.w),indexing='ij'),dim=-1).to(device) # (H,W,2), positions[x,y] = (x,y)

        self.t_size = torch.tensor(size,device=device) # (2,), size of the spacetime


        self.world = torch.randint(-n_species,n_species+1,(self.h,self.w,2),dtype=torch.int,device=device)

        self.device=device

    
    def step(self):
        """
            Makes one step of the automaton
        """
        new_world = torch.zeros_like(self.world) # (H,W,3), copy of the world
        nonzeromask = self.world!=0 # (H,W,2), mask of nonzero cells
        nonzeromask = nonzeromask.any(dim=-1) # (H,W), mask of moving cells
        ## First, move
        tar_pos = ((self.positions+self.world)%self.t_size[None,None,:])[nonzeromask] # (N,2), target positions of nonzero cells
        movers = self.world[nonzeromask] # (N,2), species of movers
        move_mask, move_locs = self._move_collision(tar_pos) 

        new_world[move_locs[:,0],move_locs[:,1]] = movers[move_mask] # (N,2), update the world with successful movers, others are dead

        ## Then reproduction
        # No repcol : no reproduction on already lit cells
        reprod_attempt = (self.world!=0).any(dim=-1) & (new_world!=0).any(dim=-1) # (H,W), mask of cells that can attempt reproduction
        reprod_parent = new_world[reprod_attempt] # (N,2), parent species

        rep_pos= (self.positions[reprod_attempt]+self.world[reprod_attempt]-new_world[reprod_attempt])%self.t_size # (N,), positions of reproduction

        rep_mask, rep_locs = self._move_collision(rep_pos) 


        reprod_parent = reprod_parent[rep_mask] # (N',), parent species of non-colliding reproducers
        cur_state_at_rep_loc = new_world[rep_locs[:,0],rep_locs[:,1]] # (N',), current state at reproduction location
        reprod_success =(cur_state_at_rep_loc==0).all(dim=-1) | (cur_state_at_rep_loc==reprod_parent).all(dim=-1) # (N',) Success mask, if already empty or same species
            
        new_world[rep_locs[reprod_success][:,0],rep_locs[reprod_success][:,1]] = reprod_parent[reprod_success] # (N',2), update the world with successful reproducers        
        if(self.repcol):
            new_world[rep_locs[~reprod_success][:,0],rep_locs[~reprod_success][:,1]] = 0
    
        self.time+=1

        self.world = new_world


    def _move_collision(self, tar_pos):
        """
            Compute which particules are allowed to move/reproduce, according the possible tar_positions
            Params :
            tar_pos : (N,2), tensor of the target positions of the particles

            returns : (N), (N',2) mask of successfull movers, and their target positions
        """
        num_movers = tar_pos.shape[0] # N, number of movers

        flat_tar_pos = (tar_pos[...,0])*self.w+tar_pos[...,1] # (H,W,), integer target positions
        flat_tar_pos = flat_tar_pos.reshape(num_movers) # (H*W,), flat target positions

        can_move = torch.bincount(flat_tar_pos,minlength=self.w*self.h)==1 # (W*H,) flat mask,  can_move[i] True is only one particle wants to go to position i

        success_mask = (can_move)[flat_tar_pos] # (N,), mask of successful movers. success_mask[i] is True if mover number i (ordered) can move
        success_moves = tar_pos[success_mask] # (N',2), indices of arrival of successful movers success_moves[i] is the position of mover i

        return success_mask, success_moves

    def get_color_world(self):
        """
            Return colorized sliced world

            Returns : (3,H,W) tensor of floats
        """
    
        colorize=torch.zeros((self.h,self.w,3),dtype=torch.float) # (H,W,3)

        colorize[...,0]=torch.abs(self.world[...,0])/(self.speciesnum)
        colorize[...,1]=torch.abs(self.world[...,1])/(self.speciesnum)
        colorize[...,2]=torch.sign(self.world[...,1]+self.world[...,0])
        colorize=torch.tensor(hsv_to_rgb(colorize.cpu().numpy())).permute(2,0,1) # (3,H,W) INEFFICIENT; FIND WAY TO DO IT ONLY WITH TORCH
        
        return colorize
    
    def reset(self):
        """
            Resets the automaton to the initial state.
        """
        self._worldmap = torch.zeros_like(self._worldmap)
        self.time=0

        self.world = torch.randint_like(self.world,-self.speciesnum,self.speciesnum+1)
        # self.world = torch.zeros_like(self.world)
        # self.world[self.w//2-5]=1
        # self.world[self.w//2+2]=-2

    def process_event(self, event, camera=None):
        """
<<<<<<< HEAD
        CANC -> resets the automaton
        DOWN -> makes one step
=======
        DELETE -> resets the automaton
>>>>>>> 6dd9aace
        """
        if(event.type == pygame.KEYDOWN):
            if(event.key == pygame.K_DELETE):
                self.reset() 
                self.draw()

    def draw(self):
        """
            Draws the current state of the automaton, using arbitrary coloration which looks nice.
        """
        self._worldmap=self.get_color_world() # (3,H,W)

<|MERGE_RESOLUTION|>--- conflicted
+++ resolved
@@ -252,12 +252,7 @@
 
     def process_event(self, event, camera=None):
         """
-<<<<<<< HEAD
-        CANC -> resets the automaton
-        DOWN -> makes one step
-=======
         DELETE -> resets the automaton
->>>>>>> 6dd9aace
         """
         if(event.type == pygame.KEYDOWN):
             if(event.key == pygame.K_DELETE):
